[tool.poetry]
name = "pysatl-cpd"
version = "0.1.0"
description = "Batch module for changepoint detection"
authors = ["Lesh79, alexdtat, Alexey Veter, Aleksandra Listkova, Artem Romanyuk"]
license = "MIT"
readme = "README.md"
repository = "https://github.com/Lesh79/PySATL-CPD-Module"

[tool.poetry.dependencies]
python = "^3.12"
numpy = "^2.0.0"
scipy = "^1.14.0"
matplotlib = "^3.9.1"
<<<<<<< HEAD
scikit-learn = "^1.5.2"
=======
PyQt5 = "^5.15.11"
>>>>>>> 0d17f200


[tool.poetry.group.dev.dependencies]
pytest = "^8.2.2"
mypy = "^1.10.1"
black = "^24.4.2"
ruff = "^0.5.2"
pre-commit = "^3.7.1"
pyyaml = "^6.0.1"
matplotlib = "^3.9.1"
<<<<<<< HEAD
ipykernel = "^6.29.5"
=======
hypothesis = "^6.122.1"
>>>>>>> 0d17f200


[tool.black]
line-length = 120

[tool.ruff]
target-version = "py312"
line-length = 120
indent-width = 4
respect-gitignore = true

[tool.ruff.format]
quote-style = "double"
indent-style = "space"
docstring-code-format = true
skip-magic-trailing-comma = false
line-ending = "auto"


[tool.ruff.lint]
select = ["A", "E", "F", "I", "PL", "RUF", "SIM", "UP", "W"]
ignore = ["PLR0913"]

[build-system]
requires = ["poetry-core"]
build-backend = "poetry.core.masonry.api"<|MERGE_RESOLUTION|>--- conflicted
+++ resolved
@@ -12,11 +12,8 @@
 numpy = "^2.0.0"
 scipy = "^1.14.0"
 matplotlib = "^3.9.1"
-<<<<<<< HEAD
 scikit-learn = "^1.5.2"
-=======
 PyQt5 = "^5.15.11"
->>>>>>> 0d17f200
 
 
 [tool.poetry.group.dev.dependencies]
@@ -27,11 +24,8 @@
 pre-commit = "^3.7.1"
 pyyaml = "^6.0.1"
 matplotlib = "^3.9.1"
-<<<<<<< HEAD
 ipykernel = "^6.29.5"
-=======
 hypothesis = "^6.122.1"
->>>>>>> 0d17f200
 
 
 [tool.black]
